--- conflicted
+++ resolved
@@ -16,7 +16,11 @@
 import java.lang.reflect.Constructor;
 import java.lang.reflect.InvocationTargetException;
 import java.lang.reflect.Method;
-import java.util.*;
+import java.util.ArrayList;
+import java.util.Arrays;
+import java.util.Collections;
+import java.util.List;
+import java.util.Optional;
 import java.util.function.Predicate;
 import java.util.stream.Collectors;
 
@@ -99,24 +103,11 @@
 		return loadClass(name, requiredType, getDefaultClassLoader());
 	}
 
-<<<<<<< HEAD
-	public static List<Class<?>> findInnerClasses(Class<?> clazz, Predicate<Class<?>> predicate) {
-		Preconditions.notNull(clazz, "Class must not be null");
-		Preconditions.notNull(predicate, "predicate must not be null");
-
-		return Arrays.stream(clazz.getDeclaredClasses()).filter(predicate).collect(Collectors.toList());
-	}
-
-	public static Optional<Method> findMethod(Class<?> clazz, String methodName, Class<?>[] parameterTypes) {
-		Predicate<Method> nameAndParameterTypesMatch = (method -> method.getName().equals(methodName)
-				&& Arrays.equals(method.getParameterTypes(), parameterTypes));
-=======
 	@SuppressWarnings("unchecked")
 	public static <T> Optional<Class<T>> loadClass(String name, Class<T> requiredType, ClassLoader classLoader) {
 		Preconditions.notBlank(name, "class name must not be null or empty");
 		Preconditions.notNull(requiredType, "requiredType must not be null");
 		Preconditions.notNull(classLoader, "ClassLoader must not be null");
->>>>>>> e239c6ea
 
 		try {
 			// TODO Add support for primitive types and arrays.
@@ -138,10 +129,14 @@
 		return new ClasspathScanner(basePackageName).scanForClassesRecursively();
 	}
 
-	public static Optional<Method> findMethod(Class<?> clazz, String methodName, Class<?>... parameterTypes) {
-		Preconditions.notNull(clazz, "Class must not be null");
-		Preconditions.notBlank(methodName, "methodName must not be null or empty");
-
+	public static List<Class<?>> findInnerClasses(Class<?> clazz, Predicate<Class<?>> predicate) {
+		Preconditions.notNull(clazz, "Class must not be null");
+		Preconditions.notNull(predicate, "predicate must not be null");
+
+		return Arrays.stream(clazz.getDeclaredClasses()).filter(predicate).collect(Collectors.toList());
+	}
+
+	public static Optional<Method> findMethod(Class<?> clazz, String methodName, Class<?>[] parameterTypes) {
 		Predicate<Method> nameAndParameterTypesMatch = (method -> method.getName().equals(methodName)
 				&& Arrays.equals(method.getParameterTypes(), parameterTypes));
 
